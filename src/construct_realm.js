--- conflicted
+++ resolved
@@ -17,12 +17,9 @@
 import * as partialEvaluators from "./partial-evaluators/index.js";
 import { NewGlobalEnvironment } from "./methods/index.js";
 import { ObjectValue } from "./values/index.js";
-<<<<<<< HEAD
 import { DebugServer } from "./debugger/Debugger.js";
 import { DebugChannel } from "./DebugChannel.js";
-=======
 import simplifyAbstractValue from "./utils/simplifier.js";
->>>>>>> acf67a33
 
 export default function(opts: RealmOptions = {}, debugChannel: void | DebugChannel = undefined): Realm {
   let r = new Realm(opts);
